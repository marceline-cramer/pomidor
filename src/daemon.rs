--- conflicted
+++ resolved
@@ -81,13 +81,9 @@
         let (state_change_tx, _) = broadcast::channel(128);
         let (message_tx, message_rx) = unbounded();
 
-<<<<<<< HEAD
+        // initialize sound device from configured device or use default
         // Sound will not be played if `stream` is dropped
-        let (_stream, stream_handle) = if let Some(device) = config.sound.device.clone() {
-=======
-        // initialize sound device from configured device or use default
-        let (_, stream_handle) = if let Some(device) = config.sound.device.clone() {
->>>>>>> 05935aa2
+        let (_,stream stream_handle) = if let Some(device) = config.sound.device.clone() {
             cpal::default_host()
                 .output_devices()
                 .unwrap()
